--- conflicted
+++ resolved
@@ -103,24 +103,6 @@
     rankLabel.Text = ""
     rankLabel.Parent = frame
     
-<<<<<<< HEAD
-=======
-    -- Create points label
-    local pointsLabel = Instance.new("TextLabel")
-    pointsLabel.Name = "PointsLabel"
-    pointsLabel.Size = POINTS_TEXT_SIZE
-    pointsLabel.Position = UDim2.new(0, 0, 0.8, 0)
-    pointsLabel.BackgroundTransparency = 1
-    pointsLabel.TextColor3 = Color3.fromRGB(200, 200, 200)
-    pointsLabel.TextStrokeTransparency = 0.5
-    pointsLabel.TextStrokeColor3 = Color3.fromRGB(0, 0, 0)
-    pointsLabel.Font = Enum.Font.Gotham
-    pointsLabel.TextScaled = true
-    pointsLabel.Text = ""
-    pointsLabel.Visible = true -- Hide points by default
-    pointsLabel.Parent = frame
->>>>>>> 70127be5
-    
     -- Parent the BillboardGui to the character
     billboardGui.Parent = character
     
