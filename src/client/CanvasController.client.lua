--- conflicted
+++ resolved
@@ -117,13 +117,9 @@
             local pxW = math.clamp(math.floor(widthStuds * pixelsPerStud), 32, 2048)
             local pxH = math.clamp(math.floor(heightStuds * pixelsPerStud), 32, 2048)
             gui.CanvasSize = Vector2.new(pxW, pxH)
-<<<<<<< HEAD
-            
             ClientState.DrawingCanvas[instance].guiInitialized = true
-=======
         else
             warn("Failed to adjust SurfaceGui resolution for canvas")
->>>>>>> 5da86c79
         end
     end)
 end
